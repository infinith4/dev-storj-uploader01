# CLAUDE.md

This file provides guidance to Claude Code (claude.ai/code) when working with code in this repository.

## Project Overview

<<<<<<< HEAD
This is a **Storj file uploader system** with four main components:

=======
This is a **Storj file uploader system** with five main components:
>>>>>>> 6ae7764d
1. **storj_container_app** - Core Python uploader using rclone
2. **storj_uploader_backend_api_container_app** - FastAPI backend with OpenAPI v3
3. **storj_uploader_frontend_container_app** - React + TypeScript frontend (Web)
4. **flutter_app_storj_uploader** - Flutter cross-platform app (Web + Android)
5. **android_storj_uploader** - Kotlin Android native app (legacy)

The system allows users to upload files (images, videos, documents, etc.) through web and mobile interfaces, which are then automatically uploaded to Storj cloud storage with intelligent deduplication and parallel processing.

## Architecture

### Data Flow

```
Frontend (React/Flutter) / Mobile App (Flutter/Kotlin) → Backend API (FastAPI) → Storj Container App (rclone) → Storj Cloud
```

1. **Frontend/Mobile** sends files via POST to backend API endpoints
2. **Backend** validates files, saves to `temp/`, moves to `../storj_container_app/upload_target/`
3. **Auto-trigger**: When ≥5 files accumulate, backend automatically calls storj_uploader.py
4. **Storj Container App** uses rclone to upload to Storj with hash-based deduplication
5. Successfully uploaded files are moved to `uploaded/` directory

### Component Details

#### storj_container_app (Python + rclone)

- **Main script**: `storj_uploader.py` - Parallel file uploader with ThreadPoolExecutor
- **Key features**:
  - Creates/checks Storj buckets automatically
  - Uploads to `YYYYMM` directories based on file date (extracted from filename or file metadata)
  - MD5 hash-based deduplication (first 10 chars by default)
  - Parallel uploads (8 workers by default, configurable via `MAX_WORKERS`)
  - Filename format: `basename_hash[_timestamp].ext`
  - Skips duplicates with same name + hash
- **Environment**: Requires `rclone.conf` for Storj authentication

#### storj_uploader_backend_api_container_app (FastAPI)

- **Main script**: `main.py` - OpenAPI v3 compliant REST API
- **Endpoints**:
  - `POST /upload` - Multiple image files (HEIC, JPEG, PNG, WebP, BMP, TIFF)
  - `POST /upload/single` - Single image file
  - `POST /upload/files` - Multiple files (all formats)
  - `POST /upload/files/single` - Single file (all formats)
  - `GET /health` - Health check
  - `GET /status` - System status with file counts
  - `GET /storj/images` - List Storj images with thumbnail/full URLs
  - `GET /storj/images/{path}` - Serve image (supports `thumbnail=true/false` query param)
  - `POST /trigger-upload` - Manual Storj upload (synchronous)
  - `POST /trigger-upload-async` - Manual Storj upload (asynchronous)
- **Key classes**:
  - `ImageProcessor`: Image validation and filename generation
  - `FileProcessor`: Generic file validation and info extraction
  - `StorjClient` (storj_client.py): Interface to storj_container_app
- **Auto-upload**: Triggers when ≥5 files in upload_target
- **Default port**: 8010
- **CORS**: Allows localhost:9010, localhost:3000, 127.0.0.1:9010, 127.0.0.1:3000

#### storj_uploader_frontend_container_app (React + TypeScript)

- **Main components**:
  - `App.tsx` - Tab-based navigation (images/videos/files/gallery/status)
  - `UploaderTab.tsx` - Reusable upload interface for different file types
  - `ImageGallery.tsx` - Grid display of Storj images with thumbnails
  - `ImageModal.tsx` - Full-size image viewer with zoom/download
  - `FileDropzone.tsx` - Drag & drop file selection
  - `FilePreview.tsx` - File preview (images) and info display
  - `SystemStatus.tsx` - Real-time system status and manual triggers
- **API client**: `api.ts` with `StorjUploaderAPI` class
- **Styling**: Tailwind CSS with mobile-first responsive design
- **Default port**: 9010 (production), 3000 (dev)

<<<<<<< HEAD
#### android_storj_uploader (Kotlin Android)

=======
#### flutter_app_storj_uploader (Flutter - Web + Android)
- **Main files**:
  - `main.dart` - App entry point with Material Design 3
  - `screens/home_screen.dart` - Main upload interface
  - `widgets/file_upload_area.dart` - Cross-platform file selection (drag & drop on Web, picker on Android)
  - `services/api_service.dart` - Dio HTTP client with error handling
  - `services/file_service.dart` - Cross-platform file handling
  - `models/api_models.dart` - API response models
- **Key features**:
  - **Cross-platform**: Web and Android support from single codebase
  - File picker with camera/gallery integration on Android
  - Drag & drop file upload on Web (using `flutter_dropzone`)
  - Conditional imports for web-only packages
  - Riverpod state management
  - Material Design 3 with light/dark theme
  - Auto-upload queue management
- **Configuration**:
  - `.env` file for API URL (supports Azure Container Apps)
  - Environment variables loaded via `flutter_dotenv`
  - Same API URL for both Web and Android builds
- **Android requirements**:
  - minSdkVersion: 24 (Android 7.0)
  - compileSdkVersion: 35 (Android 15)
  - targetSdkVersion: 35 (Android 15)
  - Kotlin: 2.0.21
  - Android Gradle Plugin: 8.7.3
  - Java: 17
  - Permissions: Internet, Storage, Camera, Media (including Android 14+ partial access)
- **Deployment**:
  - Web: Docker with nginx (deployed to Azure Container Apps)
  - Android: APK build via `flutter build apk`

#### android_storj_uploader (Kotlin Android - Legacy)
>>>>>>> 6ae7764d
- **Main activities**:
  - `MainActivity.kt` - Photo grid view with upload status
  - `SettingsActivity.kt` - Upload list and manual trigger
  - `ImageViewerActivity.kt` - Full-size image viewer with pinch-zoom
- **Key features**:
  - Auto-upload every 15 minutes (WorkManager)
  - Displays local photos with Storj upload status
  - Fetches and displays Storj images via backend API
  - PhotoView library for zoom/pan
  - DownloadManager for saving images
- **Architecture**: Repository Pattern with Retrofit + Coroutines
- **API URL**: `http://10.0.2.2:8010/` (emulator), custom IP for real devices
- **Build system**: Gradle with Kotlin 1.9.25, Material Design 3

## Dev Container Setup

このプロジェクトは VS Code Dev Container に対応しています。

### Dev Container で開く

```bash
# VS Code で開く
code .

# コマンドパレット: "Dev Containers: Reopen in Container"
```

自動的に以下がセットアップされます：

- Python 3.11, Node.js 18, rclone
- 全コンポーネントの依存関係（pip, npm）
- 必要なディレクトリとテンプレート .env ファイル
- ポートフォワーディング（8010, 9010, 3000）

初回起動後に rclone を設定してください：

```bash
rclone config
cp ~/.config/rclone/rclone.conf storj_container_app/
```

詳細は `.devcontainer/README.md` を参照してください。

## Common Development Commands

### Backend API Development

```bash
cd storj_uploader_backend_api_container_app

# Install dependencies
pip install -r requirements.txt

# Run development server
python main.py
# or
uvicorn main:app --reload --host 0.0.0.0 --port 8010

# Rebuild and run with Docker Compose
docker compose down
docker rmi storj_uploader_backend_api_container_app-storj-uploader-api
docker-compose up --build

# API docs available at:
# http://localhost:8010/docs (Swagger UI)
# http://localhost:8010/redoc (ReDoc)
```

### Frontend Development

```bash
cd storj_uploader_frontend_container_app

# Install dependencies
npm install

# Run development server
npm start  # http://localhost:3000

# Build for production
npm run build

# Run with Docker (full stack)
docker compose down
docker rmi storj_uploader_frontend_container_app-backend
docker rmi storj_uploader_frontend_container_app-frontend
docker-compose up --build
# Frontend: http://localhost:9010
# Backend: http://localhost:8010
```

### Storj Container App (Core Uploader)

```bash
cd storj_container_app

# Setup rclone config
cp ~/.config/rclone/rclone.conf ./rclone.conf

# Configure environment
cp .env.example .env
# Edit .env with STORJ_BUCKET_NAME and STORJ_REMOTE_NAME

# Run directly (for testing)
python3 storj_uploader.py

# Run with Docker Compose
docker compose down
docker rmi storj_container_app-storj_container_app
docker-compose up
```

### Flutter App Development (Web + Android)

**開発サーバーの起動:**
```bash
cd flutter_app_storj_uploader

# Install dependencies
flutter pub get

# Run on Web
flutter run -d web-server --web-port 8080
# または
flutter run -d chrome

# Run on Android (emulator or device)
flutter run -d android
```

**Android APKビルド（簡単な方法）:**
```bash
cd flutter_app_storj_uploader

# Linux/Mac
./build_android.sh                 # Debug APK
./build_android.sh --release       # Release APK
./build_android.sh --release --split-per-abi  # ABI別にビルド

# Windows
build_android.bat                  # Debug APK
build_android.bat --release        # Release APK
build_android.bat --release --split-per-abi
```

**Android APKビルド（手動）:**
```bash
cd flutter_app_storj_uploader

# Debug APK
flutter build apk --debug

# Release APK
flutter build apk --release

# Release APK with ABI splits (推奨)
flutter build apk --release --split-per-abi

# Install on connected device
flutter install

# APK location:
# build/app/outputs/flutter-apk/app-debug.apk
# build/app/outputs/flutter-apk/app-release.apk
# build/app/outputs/flutter-apk/app-arm64-v8a-release.apk (ABI splits)
```

**Android Studioでの開発:**
```bash
# Android Studioで flutter_app_storj_uploader/android/ を開く
# または、プロジェクトルートで:
flutter pub get
# その後 Android Studio から Run/Debug
```

**GitHub Actionsでの自動ビルド:**
- ワークフロー: `.github/workflows/flutter-android-build.yml`
- トリガー: main/develop/claude/** ブランチへのプッシュ、PRの作成
- リリース: `flutter-v*` タグをプッシュすると自動的にGitHub Releaseが作成される

```bash
# Release作成例
git tag flutter-v1.0.0
git push origin flutter-v1.0.0
# GitHub Actionsが自動的にAPKをビルドしてReleaseに添付
```

### Android App Development (Kotlin Native - Legacy)

**Windows 環境でのビルド:**

```cmd
cd android_storj_uploader

# Debug APK build
gradlew.bat assembleDebug

# Release APK build
gradlew.bat assembleRelease

# Install on emulator/device
gradlew.bat installDebug

# Run tests
gradlew.bat test

# Lint check
gradlew.bat lint
```

**Linux/Mac/Dev Container 環境でのビルド:**

```bash
cd android_storj_uploader

# Make gradlew executable
chmod +x gradlew

# Debug APK build
./gradlew assembleDebug

# Install on emulator/device
./gradlew installDebug
```

**エミュレータでの実行:**

```bash
# List available emulators
emulator -list-avds

# Start emulator (別ターミナルで)
emulator -avd Pixel_9a_API_33

# Install and run app
./gradlew installDebug
adb shell am start -n com.example.storjapp.debug/com.example.storjapp.MainActivity
```

**ログの確認:**

```bash
# Real-time logs
adb logcat -s MainActivity:D PhotoRepository:D ImageViewerActivity:D

# Save logs to file
adb logcat > app_log.txt
```

詳細は `android_storj_uploader/README.md` を参照してください（Windows 専用手順あり）。

## Key Configuration Files

### Backend (.env)

- `UPLOAD_TARGET_DIR`: Path to storj_container_app/upload_target
- `TEMP_DIR`: Temporary file storage
- `MAX_FILE_SIZE`: Max upload size in bytes (default: 2GB)
- `API_HOST`: API server host (default: 0.0.0.0)
- `API_PORT`: API server port (default: 8010)
- `API_BASE_URL`: Base URL for generating image URLs (default: http://10.0.2.2:8010)

### Storj Container App (.env)

- `STORJ_BUCKET_NAME`: Storj bucket name
- `STORJ_REMOTE_NAME`: rclone remote name (default: storj)
- `HASH_LENGTH`: Hash substring length for deduplication (default: 10)
- `MAX_WORKERS`: Parallel upload workers (default: 8)

### Frontend (.env)

- `REACT_APP_API_URL`: Backend API URL (default: http://localhost:8010)

### Android App Configuration

- **RetrofitClient.kt**: `BASE_URL = "http://10.0.2.2:8010/"` (エミュレータ用)
- **実機の場合**: BASE_URL を PC のローカル IP に変更して再ビルド

## Important Implementation Notes

### File Upload Flow

1. Frontend/Android sends files to `/upload` (images) or `/upload/files` (all files)
2. Backend validates file size and format (images only for `/upload`)
3. Backend generates unique filename with timestamp + UUID
4. File saved to `temp/` then moved to `upload_target/` via background task
5. Backend counts files in `upload_target/`; if ≥5, triggers `storj_client.run_storj_uploader_async()`
6. Storj uploader processes all files in `upload_target/` in parallel
7. Each file gets MD5 hash, checks for duplicates in Storj
8. If duplicate (same base name + hash), file is skipped
9. If not duplicate, uploads to `storj:bucket/YYYYMM/basename_hash.ext`
10. Successfully uploaded/skipped files moved to `uploaded/`

### Deduplication Logic

- Files are deduplicated by **base name + MD5 hash** (first 10 chars)
- Format: `basename_hash.ext` or `basename_hash_timestamp.ext`
- The `parse_filename_with_hash()` function extracts components
- `check_duplicate_by_hash_and_name()` compares against existing files in Storj
- Duplicate files are moved to `uploaded/` without re-uploading

### Parallel Processing

- Storj uploader uses `ThreadPoolExecutor` with 8 workers (default)
- Each thread has its own temp directory to avoid conflicts
- Thread-safe operations use `self.lock` for console output and file moves
- Background tasks in FastAPI use `BackgroundTasks` for async file moves

### Date-based Directory Structure

- Files uploaded to `YYYYMM` directories in Storj
- Date extracted from filename pattern: `YYYY-MM-DD_HH-MM-SS` (e.g., smartphone photos)
- Falls back to file creation time if pattern not found
- Implemented in `get_file_date()` and `extract_date_from_filename()`

### Image URL Construction (Android App)

- **Critical**: Backend API's `BASE_URL` has trailing slash: `"http://10.0.2.2:8010/"`
- **Important**: Always use `trimEnd('/')` when constructing URLs to prevent double slashes
- Example in ImageViewerActivity.kt:
  ```kotlin
  val baseUrl = RetrofitClient.BASE_URL.trimEnd('/')
  val imageUrl = "$baseUrl/storj/images/$imagePath?thumbnail=false"
  ```
- Backend returns thumbnail/full URLs with query parameters from storj_client.py
- Query parameter: `thumbnail=true` for thumbnails, `thumbnail=false` for full-size

### Android Theme Requirements

- ImageViewerActivity requires AppCompat-based theme
- Use `Theme.Material3.DayNight.NoActionBar` or descendants
- Never use `@android:style` themes with AppCompatActivity

## Testing

### Backend API Testing

```bash
# Health check
curl http://localhost:8010/health

# System status
curl http://localhost:8010/status

# List Storj images
curl http://localhost:8010/storj/images?limit=10

# Upload image
curl -X POST "http://localhost:8010/upload" -F "files=@test.jpg"

# Upload video
curl -X POST "http://localhost:8010/upload/files" -F "files=@test.mp4"

# Manual trigger
curl -X POST http://localhost:8010/trigger-upload

# Async trigger
curl -X POST http://localhost:8010/trigger-upload-async
```

### Directory Structure Verification

```bash
# Check file counts
ls -la storj_container_app/upload_target/
ls -la storj_container_app/uploaded/

# Monitor backend logs
docker logs -f storj_uploader_backend_api_container_app-storj-uploader-api-1

# Monitor storj uploader output
docker logs -f storj_container_app-storj_container_app-1
```

## Troubleshooting

### Storj Container App Not Found

- Backend looks for storj_container_app at `/app/storj_container_app` (Docker) or `../storj_container_app` (local)
- Verify `docker-compose.yml` volume mounts are correct
- Check `StorjClient.__init__()` path resolution in `storj_client.py`

### Files Not Auto-Uploading

- Auto-upload only triggers when ≥5 files in `upload_target/`
- Check `save_file_to_target()` in `main.py` for trigger logic
- Use manual trigger endpoints for immediate upload

### Duplicate File Detection Issues

- Ensure filename follows format: `basename_hash.ext`
- Hash length must match `HASH_LENGTH` env var (default: 10)
- Check `_is_temp_hash_file()` isn't filtering files incorrectly

### rclone Configuration

- `rclone.conf` must be present in storj_container_app directory
- Test with: `rclone lsd storj:` (should list buckets)
- Verify remote name matches `STORJ_REMOTE_NAME` in .env

### Android Image Loading Failures (404 Errors)

- Check for double slashes in URLs (`//storj/images`)
- Ensure `trimEnd('/')` is used when constructing image URLs
- Verify backend is returning proper thumbnail_url and url fields
- Check logcat: `adb logcat | grep -E "ImageViewerActivity|PhotoRepository"`

## OpenAPI v3 Documentation

The backend API is fully documented with OpenAPI v3:

- Interactive docs: http://localhost:8010/docs
- Detailed docs: http://localhost:8010/redoc
- JSON schema: http://localhost:8010/openapi.json

All endpoints have:

- Detailed descriptions
- Request/response schemas (Pydantic models in `models.py`)
- Error response examples
- Tags for organization (images, files, system, storj)

## GitHub Actions CI/CD

<<<<<<< HEAD
### Android App

=======
### Flutter Android App
- **Workflow**: `.github/workflows/flutter-android-build.yml`
- **Triggers**: Push/PR to main/develop/claude/** branches, tag push, manual dispatch
- **Tasks**:
  - Build debug/release APK with ABI splits
  - Run `flutter analyze` and `flutter test`
  - Code quality checks (`flutter format`)
- **Release**: Tag push (e.g., `flutter-v1.0.0`) creates GitHub Release with APKs
- **Artifacts**: Debug APK, Release APK, Split APKs (arm64-v8a, armeabi-v7a, x86_64)

### Android App (Kotlin Native - Legacy)
>>>>>>> 6ae7764d
- **Workflow**: `.github/workflows/android-build.yml`
- **Triggers**: Push/PR to any branch, tag push
- **Tasks**: Build debug APK, run tests, lint check
- **Release**: Tag push (e.g., `v1.0.0`) creates signed release APK

詳細は `android_storj_uploader/RELEASE.md` を参照してください。

## Documentation Files

<<<<<<< HEAD
- `android_storj_uploader/README.md` - Android app setup (Windows 専用手順)
=======
- `flutter_app_storj_uploader/README.md` - Flutter app setup and development (Web + Android)
- `flutter_app_storj_uploader/build_android.sh` - Android build script for Linux/Mac
- `flutter_app_storj_uploader/build_android.bat` - Android build script for Windows
- `android_storj_uploader/README.md` - Android app setup (Windows専用手順)
>>>>>>> 6ae7764d
- `android_storj_uploader/SCREEN_DESIGN.md` - 画面設計書・画面遷移図
- `android_storj_uploader/RELEASE.md` - リリースビルドとデプロイ
- `.devcontainer/README.md` - Dev Container setup guide (Flutter/Android SDK included)
- `.github/workflows/flutter-android-build.yml` - Flutter Android CI/CD configuration
- `.github/workflows/android-build.yml` - Kotlin Android CI/CD configuration<|MERGE_RESOLUTION|>--- conflicted
+++ resolved
@@ -4,12 +4,8 @@
 
 ## Project Overview
 
-<<<<<<< HEAD
 This is a **Storj file uploader system** with four main components:
 
-=======
-This is a **Storj file uploader system** with five main components:
->>>>>>> 6ae7764d
 1. **storj_container_app** - Core Python uploader using rclone
 2. **storj_uploader_backend_api_container_app** - FastAPI backend with OpenAPI v3
 3. **storj_uploader_frontend_container_app** - React + TypeScript frontend (Web)
@@ -82,44 +78,8 @@
 - **Styling**: Tailwind CSS with mobile-first responsive design
 - **Default port**: 9010 (production), 3000 (dev)
 
-<<<<<<< HEAD
 #### android_storj_uploader (Kotlin Android)
 
-=======
-#### flutter_app_storj_uploader (Flutter - Web + Android)
-- **Main files**:
-  - `main.dart` - App entry point with Material Design 3
-  - `screens/home_screen.dart` - Main upload interface
-  - `widgets/file_upload_area.dart` - Cross-platform file selection (drag & drop on Web, picker on Android)
-  - `services/api_service.dart` - Dio HTTP client with error handling
-  - `services/file_service.dart` - Cross-platform file handling
-  - `models/api_models.dart` - API response models
-- **Key features**:
-  - **Cross-platform**: Web and Android support from single codebase
-  - File picker with camera/gallery integration on Android
-  - Drag & drop file upload on Web (using `flutter_dropzone`)
-  - Conditional imports for web-only packages
-  - Riverpod state management
-  - Material Design 3 with light/dark theme
-  - Auto-upload queue management
-- **Configuration**:
-  - `.env` file for API URL (supports Azure Container Apps)
-  - Environment variables loaded via `flutter_dotenv`
-  - Same API URL for both Web and Android builds
-- **Android requirements**:
-  - minSdkVersion: 24 (Android 7.0)
-  - compileSdkVersion: 35 (Android 15)
-  - targetSdkVersion: 35 (Android 15)
-  - Kotlin: 2.0.21
-  - Android Gradle Plugin: 8.7.3
-  - Java: 17
-  - Permissions: Internet, Storage, Camera, Media (including Android 14+ partial access)
-- **Deployment**:
-  - Web: Docker with nginx (deployed to Azure Container Apps)
-  - Android: APK build via `flutter build apk`
-
-#### android_storj_uploader (Kotlin Android - Legacy)
->>>>>>> 6ae7764d
 - **Main activities**:
   - `MainActivity.kt` - Photo grid view with upload status
   - `SettingsActivity.kt` - Upload list and manual trigger
@@ -232,82 +192,7 @@
 docker-compose up
 ```
 
-### Flutter App Development (Web + Android)
-
-**開発サーバーの起動:**
-```bash
-cd flutter_app_storj_uploader
-
-# Install dependencies
-flutter pub get
-
-# Run on Web
-flutter run -d web-server --web-port 8080
-# または
-flutter run -d chrome
-
-# Run on Android (emulator or device)
-flutter run -d android
-```
-
-**Android APKビルド（簡単な方法）:**
-```bash
-cd flutter_app_storj_uploader
-
-# Linux/Mac
-./build_android.sh                 # Debug APK
-./build_android.sh --release       # Release APK
-./build_android.sh --release --split-per-abi  # ABI別にビルド
-
-# Windows
-build_android.bat                  # Debug APK
-build_android.bat --release        # Release APK
-build_android.bat --release --split-per-abi
-```
-
-**Android APKビルド（手動）:**
-```bash
-cd flutter_app_storj_uploader
-
-# Debug APK
-flutter build apk --debug
-
-# Release APK
-flutter build apk --release
-
-# Release APK with ABI splits (推奨)
-flutter build apk --release --split-per-abi
-
-# Install on connected device
-flutter install
-
-# APK location:
-# build/app/outputs/flutter-apk/app-debug.apk
-# build/app/outputs/flutter-apk/app-release.apk
-# build/app/outputs/flutter-apk/app-arm64-v8a-release.apk (ABI splits)
-```
-
-**Android Studioでの開発:**
-```bash
-# Android Studioで flutter_app_storj_uploader/android/ を開く
-# または、プロジェクトルートで:
-flutter pub get
-# その後 Android Studio から Run/Debug
-```
-
-**GitHub Actionsでの自動ビルド:**
-- ワークフロー: `.github/workflows/flutter-android-build.yml`
-- トリガー: main/develop/claude/** ブランチへのプッシュ、PRの作成
-- リリース: `flutter-v*` タグをプッシュすると自動的にGitHub Releaseが作成される
-
-```bash
-# Release作成例
-git tag flutter-v1.0.0
-git push origin flutter-v1.0.0
-# GitHub Actionsが自動的にAPKをビルドしてReleaseに添付
-```
-
-### Android App Development (Kotlin Native - Legacy)
+### Android App Development
 
 **Windows 環境でのビルド:**
 
@@ -544,22 +429,8 @@
 
 ## GitHub Actions CI/CD
 
-<<<<<<< HEAD
 ### Android App
 
-=======
-### Flutter Android App
-- **Workflow**: `.github/workflows/flutter-android-build.yml`
-- **Triggers**: Push/PR to main/develop/claude/** branches, tag push, manual dispatch
-- **Tasks**:
-  - Build debug/release APK with ABI splits
-  - Run `flutter analyze` and `flutter test`
-  - Code quality checks (`flutter format`)
-- **Release**: Tag push (e.g., `flutter-v1.0.0`) creates GitHub Release with APKs
-- **Artifacts**: Debug APK, Release APK, Split APKs (arm64-v8a, armeabi-v7a, x86_64)
-
-### Android App (Kotlin Native - Legacy)
->>>>>>> 6ae7764d
 - **Workflow**: `.github/workflows/android-build.yml`
 - **Triggers**: Push/PR to any branch, tag push
 - **Tasks**: Build debug APK, run tests, lint check
@@ -569,14 +440,7 @@
 
 ## Documentation Files
 
-<<<<<<< HEAD
 - `android_storj_uploader/README.md` - Android app setup (Windows 専用手順)
-=======
-- `flutter_app_storj_uploader/README.md` - Flutter app setup and development (Web + Android)
-- `flutter_app_storj_uploader/build_android.sh` - Android build script for Linux/Mac
-- `flutter_app_storj_uploader/build_android.bat` - Android build script for Windows
-- `android_storj_uploader/README.md` - Android app setup (Windows専用手順)
->>>>>>> 6ae7764d
 - `android_storj_uploader/SCREEN_DESIGN.md` - 画面設計書・画面遷移図
 - `android_storj_uploader/RELEASE.md` - リリースビルドとデプロイ
 - `.devcontainer/README.md` - Dev Container setup guide (Flutter/Android SDK included)
