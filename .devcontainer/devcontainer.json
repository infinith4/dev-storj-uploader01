{
  "name": "Storj Uploader Development",
  "image": "mcr.microsoft.com/devcontainers/base:ubuntu-24.04",
  "features": {
    "ghcr.io/devcontainers/features/python:1": {
      "version": "3.11"
    },
    "ghcr.io/devcontainers/features/node:1": {
      "version": "18"
    },
    "ghcr.io/devcontainers/features/docker-in-docker:2": {},
    "ghcr.io/devcontainers/features/git:1": {}
  },
  "customizations": {
    "vscode": {
      "extensions": [
        "ms-python.python",
        "ms-python.pylint",
<<<<<<< HEAD
        "ms-azuretools.vscode-containers",
        "ms-azuretools.vscode-docker",
        "Anthropic.claude-code"
      ]
    }
  },
  "forwardPorts": [],
  // "mounts": [
  //   "source=${localWorkspaceFolder}/upload_target,target=/app/upload_target,type=bind",
  //   "source=${localWorkspaceFolder}/uploaded,target=/app/uploaded,type=bind"
  // ],
  "postCreateCommand": "bash .devcontainer/setup.sh && chown -R vscode:vscode /home/vscode",
=======
        "ms-python.vscode-pylance",
        "dbaeumer.vscode-eslint",
        "esbenp.prettier-vscode",
        "bradlc.vscode-tailwindcss",
        "ms-vscode.vscode-typescript-next"
      ],
      "settings": {
        "python.defaultInterpreterPath": "/usr/local/bin/python",
        "python.linting.enabled": true,
        "python.linting.pylintEnabled": true,
        "python.formatting.provider": "black",
        "editor.formatOnSave": true,
        "editor.codeActionsOnSave": {
          "source.organizeImports": "explicit"
        }
      }
    }
  },
  "forwardPorts": [8010, 9010, 3000],
  "portsAttributes": {
    "8010": {
      "label": "Backend API",
      "onAutoForward": "notify"
    },
    "9010": {
      "label": "Frontend (Production)",
      "onAutoForward": "notify"
    },
    "3000": {
      "label": "Frontend (Development)",
      "onAutoForward": "notify"
    }
  },
  "mounts": [
    "source=${localWorkspaceFolder}/storj_container_app/upload_target,target=${containerWorkspaceFolder}/storj_container_app/upload_target,type=bind",
    "source=${localWorkspaceFolder}/storj_container_app/uploaded,target=${containerWorkspaceFolder}/storj_container_app/uploaded,type=bind"
  ],
  "postCreateCommand": "bash .devcontainer/setup.sh",
>>>>>>> 859c2c07
  "remoteUser": "vscode",
  "workspaceFolder": "/workspaces/${localWorkspaceFolderBasename}"
}<|MERGE_RESOLUTION|>--- conflicted
+++ resolved
@@ -16,20 +16,6 @@
       "extensions": [
         "ms-python.python",
         "ms-python.pylint",
-<<<<<<< HEAD
-        "ms-azuretools.vscode-containers",
-        "ms-azuretools.vscode-docker",
-        "Anthropic.claude-code"
-      ]
-    }
-  },
-  "forwardPorts": [],
-  // "mounts": [
-  //   "source=${localWorkspaceFolder}/upload_target,target=/app/upload_target,type=bind",
-  //   "source=${localWorkspaceFolder}/uploaded,target=/app/uploaded,type=bind"
-  // ],
-  "postCreateCommand": "bash .devcontainer/setup.sh && chown -R vscode:vscode /home/vscode",
-=======
         "ms-python.vscode-pylance",
         "dbaeumer.vscode-eslint",
         "esbenp.prettier-vscode",
@@ -68,7 +54,6 @@
     "source=${localWorkspaceFolder}/storj_container_app/uploaded,target=${containerWorkspaceFolder}/storj_container_app/uploaded,type=bind"
   ],
   "postCreateCommand": "bash .devcontainer/setup.sh",
->>>>>>> 859c2c07
   "remoteUser": "vscode",
   "workspaceFolder": "/workspaces/${localWorkspaceFolderBasename}"
 }